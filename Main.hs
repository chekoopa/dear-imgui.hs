{-# LANGUAGE BlockArguments #-}
{-# LANGUAGE DuplicateRecordFields #-}
{-# LANGUAGE LambdaCase #-}
{-# LANGUAGE NamedFieldPuns #-}
{-# LANGUAGE OverloadedStrings #-}

module Main (main) where

import Control.Monad
import Data.IORef
import DearImGui
import DearImGui.OpenGL3
import DearImGui.SDL
import DearImGui.SDL.OpenGL
import Control.Exception
import Graphics.GL
import SDL

main :: IO ()
main = do
  initializeAll

  bracket (createWindow "Hello, Dear ImGui!" defaultWindow { windowGraphicsContext = OpenGLContext defaultOpenGL }) destroyWindow \w ->
    bracket (glCreateContext w) glDeleteContext \glContext ->
    bracket createContext destroyContext \_imguiContext ->
    bracket_ (sdl2InitForOpenGL w glContext) sdl2Shutdown $
    bracket_ openGL3Init openGL3Shutdown do
      checkVersion
      styleColorsLight

      checked <- newIORef False
      color <- newIORef $ ImVec3 1 0 0
      slider <- newIORef (0.42, 0, 0.314)
      r <- newIORef 4
      pos <- newIORef $ ImVec2 64 64
      size' <- newIORef $ ImVec2 512 512
      selected <- newIORef 4
      tab1 <- newIORef True
      tab2 <- newIORef True
      loop w checked color slider r pos size' selected tab1 tab2

      openGL3Shutdown


loop 
  :: Window 
  -> IORef Bool 
  -> IORef ImVec3 
  -> IORef (Float, Float, Float) 
  -> IORef Int 
  -> IORef ImVec2 
  -> IORef ImVec2
  -> IORef Int 
  -> IORef Bool
  -> IORef Bool
  -> IO ()
loop w checked color slider r pos size' selected tab1Ref tab2Ref = do
  quit <- pollEvents

  openGL3NewFrame
  sdl2NewFrame w
  newFrame

  -- showDemoWindow
  -- showMetricsWindow
  -- showAboutWindow
  -- showUserGuide

<<<<<<< HEAD
  begin Begin{ name = "My Window", isOpen = Nothing }
=======
  setNextWindowPos pos ImGuiCond_Once Nothing
  setNextWindowSize size' ImGuiCond_Once
  -- Works, but will make the window contents illegible without doing something more involved.
  -- setNextWindowContentSize size' 
  -- setNextWindowSizeConstraints size' size'
  setNextWindowCollapsed False ImGuiCond_Once

  setNextWindowBgAlpha 0.42

  begin "My Window"

>>>>>>> f9412eff
  text "Hello!"

  beginTabBar "My tab bar" ImGuiTabBarFlags_Reorderable >>= whenTrue do
    beginTabItem "Tab 1" tab1Ref ImGuiTabBarFlags_None >>= whenTrue do
      text "Tab 1 is currently selected."
      endTabItem
    beginTabItem "Tab 2" tab2Ref ImGuiTabBarFlags_None >>= whenTrue do
      text "Tab 2 is selected now."
      endTabItem
    reOpen <- tabItemButton "ReopenTabs" ImGuiTabItemFlags_Trailing
    when reOpen do
      writeIORef tab1Ref True
      writeIORef tab2Ref True
    endTabBar

  listBox "Items" r [ "A", "B", "C" ]

  button "Click me" >>= \case
    True  -> openPopup "Button Popup"
    False -> return ()

  isItemHovered >>= whenTrue do
    beginTooltip
    text "Tooltip?"
    endTooltip

  beginPopup "Button Popup" >>= whenTrue do
    button "Close" >>= whenTrue closeCurrentPopup
    endPopup

  sameLine >> smallButton "Click me" >>= \case
    True  -> putStrLn "Oh hi Mark"
    False -> return ()

  sameLine >> arrowButton "Arrow" ImGuiDir_Up

  sameLine >> checkbox Checkbox{ label = "Check!", checked = toStateVar checked } >>= \case
    True  -> readIORef checked >>= print
    False -> return ()

  separator

  dragFloat3 "Slider" slider 0.1 0.0 1.0

  progressBar 0.314 (Just "Pi")

  beginChild "Child"

  beginCombo "Label" "Preview" >>= whenTrue do
    selectable "Testing 1"
    selectable "Testing 2"
    endCombo

  combo "Simple" selected [ "1", "2", "3" ]

  endChild

  plotHistogram "A histogram" [ 10, 10, 20, 30, 90 ]

  colorPicker3 "Test" color

  treeNode "Tree Node 1" >>= whenTrue do
    treeNode "Tree Node 2" >>= whenTrue do
      treePop

    treeNode "Tree Node 3" >>= whenTrue do
      treePop

    treePop

  beginMainMenuBar >>= whenTrue do
    beginMenu "Hello" >>= whenTrue do
      menuItem "Hello"
      endMenu

    beginMenu "World" >>= whenTrue do
      menuItem "World"
      endMenu

    endMainMenuBar

  end

  render

  glClear GL_COLOR_BUFFER_BIT
  openGL3RenderDrawData =<< getDrawData

  glSwapWindow w

  if quit then return () else loop w checked color slider r pos size' selected tab1Ref tab2Ref

  where

    pollEvents = do
      ev <- pollEventWithImGui

      case ev of
        Nothing -> return False
        Just Event{ eventPayload } -> do
          let isQuit = case eventPayload of
                QuitEvent -> True
                _         -> False

          (isQuit ||) <$> pollEvents


whenTrue :: IO () -> Bool -> IO ()
whenTrue io True  = io
whenTrue io False = return ()<|MERGE_RESOLUTION|>--- conflicted
+++ resolved
@@ -66,9 +66,6 @@
   -- showAboutWindow
   -- showUserGuide
 
-<<<<<<< HEAD
-  begin Begin{ name = "My Window", isOpen = Nothing }
-=======
   setNextWindowPos pos ImGuiCond_Once Nothing
   setNextWindowSize size' ImGuiCond_Once
   -- Works, but will make the window contents illegible without doing something more involved.
@@ -78,9 +75,8 @@
 
   setNextWindowBgAlpha 0.42
 
-  begin "My Window"
+  begin Begin{ name = "My Window", isOpen = Nothing }
 
->>>>>>> f9412eff
   text "Hello!"
 
   beginTabBar "My tab bar" ImGuiTabBarFlags_Reorderable >>= whenTrue do
